--- conflicted
+++ resolved
@@ -5,17 +5,12 @@
   mode: single                # milvus deployment type: single, cluster
 
 db_config:
-<<<<<<< HEAD
-  db_path: /tmp/milvus
+  db_path: /tmp/milvus             # milvus data storage path
   #URI format: dialect://username:password@host:port/database
   #All parts except dialect are optional, but you MUST include the delimiters
-  db_backend_url: mysql://root:1234@:/test
-  index_building_threshold: 1024          #build index file when raw data file size larger than this value, unit: MB
-=======
-  db_path: /tmp/milvus             # milvus data storage path
-  db_backend_url: http://127.0.0.1 # meta database uri
+  #Currently supports mysql or sqlite
+  db_backend_url: dialect://username:password@host:port/database # meta database uri
   index_building_threshold: 1024   # index building trigger threshold, default: 1024, unit: MB
->>>>>>> a76b66f8
 
 metric_config:
   is_startup: off      # if monitoring start: on, off
