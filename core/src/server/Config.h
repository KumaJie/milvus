// Licensed to the Apache Software Foundation (ASF) under one
// or more contributor license agreements.  See the NOTICE file
// distributed with this work for additional information
// regarding copyright ownership.  The ASF licenses this file
// to you under the Apache License, Version 2.0 (the
// "License"); you may not use this file except in compliance
// with the License.  You may obtain a copy of the License at
//
//   http://www.apache.org/licenses/LICENSE-2.0
//
// Unless required by applicable law or agreed to in writing,
// software distributed under the License is distributed on an
// "AS IS" BASIS, WITHOUT WARRANTIES OR CONDITIONS OF ANY
// KIND, either express or implied.  See the License for the
// specific language governing permissions and limitations
// under the License.

#pragma once

#include <mutex>
#include <string>
#include <unordered_map>
#include <vector>

#include "config/ConfigNode.h"
#include "utils/Status.h"

namespace milvus {
namespace server {

/* server config */
static const char* CONFIG_SERVER = "server_config";
static const char* CONFIG_SERVER_ADDRESS = "address";
static const char* CONFIG_SERVER_ADDRESS_DEFAULT = "127.0.0.1";
static const char* CONFIG_SERVER_PORT = "port";
static const char* CONFIG_SERVER_PORT_DEFAULT = "19530";
static const char* CONFIG_SERVER_DEPLOY_MODE = "deploy_mode";
static const char* CONFIG_SERVER_DEPLOY_MODE_DEFAULT = "single";
static const char* CONFIG_SERVER_TIME_ZONE = "time_zone";
static const char* CONFIG_SERVER_TIME_ZONE_DEFAULT = "UTC+8";

/* db config */
static const char* CONFIG_DB = "db_config";
static const char* CONFIG_DB_PRIMARY_PATH = "primary_path";
static const char* CONFIG_DB_PRIMARY_PATH_DEFAULT = "/tmp/milvus";
static const char* CONFIG_DB_SECONDARY_PATH = "secondary_path";
static const char* CONFIG_DB_SECONDARY_PATH_DEFAULT = "";
static const char* CONFIG_DB_BACKEND_URL = "backend_url";
static const char* CONFIG_DB_BACKEND_URL_DEFAULT = "sqlite://:@:/";
static const char* CONFIG_DB_ARCHIVE_DISK_THRESHOLD = "archive_disk_threshold";
static const char* CONFIG_DB_ARCHIVE_DISK_THRESHOLD_DEFAULT = "0";
static const char* CONFIG_DB_ARCHIVE_DAYS_THRESHOLD = "archive_days_threshold";
static const char* CONFIG_DB_ARCHIVE_DAYS_THRESHOLD_DEFAULT = "0";
static const char* CONFIG_DB_INSERT_BUFFER_SIZE = "insert_buffer_size";
static const char* CONFIG_DB_INSERT_BUFFER_SIZE_DEFAULT = "4";
static const char* CONFIG_DB_PRELOAD_TABLE = "preload_table";

/* cache config */
static const char* CONFIG_CACHE = "cache_config";
static const char* CONFIG_CACHE_CPU_CACHE_CAPACITY = "cpu_cache_capacity";
static const char* CONFIG_CACHE_CPU_CACHE_CAPACITY_DEFAULT = "16";
static const char* CONFIG_CACHE_GPU_CACHE_CAPACITY = "gpu_cache_capacity";
static const char* CONFIG_CACHE_GPU_CACHE_CAPACITY_DEFAULT = "4";
static const char* CONFIG_CACHE_CPU_CACHE_THRESHOLD = "cpu_mem_threshold";
static const char* CONFIG_CACHE_CPU_CACHE_THRESHOLD_DEFAULT = "0.85";
static const char* CONFIG_CACHE_GPU_CACHE_THRESHOLD = "gpu_mem_threshold";
static const char* CONFIG_CACHE_GPU_CACHE_THRESHOLD_DEFAULT = "0.85";
static const char* CONFIG_CACHE_CACHE_INSERT_DATA = "cache_insert_data";
static const char* CONFIG_CACHE_CACHE_INSERT_DATA_DEFAULT = "false";

/* metric config */
static const char* CONFIG_METRIC = "metric_config";
static const char* CONFIG_METRIC_ENABLE_MONITOR = "enable_monitor";
static const char* CONFIG_METRIC_ENABLE_MONITOR_DEFAULT = "false";
static const char* CONFIG_METRIC_COLLECTOR = "collector";
static const char* CONFIG_METRIC_COLLECTOR_DEFAULT = "prometheus";
static const char* CONFIG_METRIC_PROMETHEUS = "prometheus_config";
static const char* CONFIG_METRIC_PROMETHEUS_PORT = "port";
static const char* CONFIG_METRIC_PROMETHEUS_PORT_DEFAULT = "8080";

/* engine config */
static const char* CONFIG_ENGINE = "engine_config";
static const char* CONFIG_ENGINE_USE_BLAS_THRESHOLD = "use_blas_threshold";
static const char* CONFIG_ENGINE_USE_BLAS_THRESHOLD_DEFAULT = "20";
static const char* CONFIG_ENGINE_OMP_THREAD_NUM = "omp_thread_num";
static const char* CONFIG_ENGINE_OMP_THREAD_NUM_DEFAULT = "0";
static const char* CONFIG_ENGINE_GPU_SEARCH_THRESHOLD = "gpu_search_threshold";
static const char* CONFIG_ENGINE_GPU_SEARCH_THRESHOLD_DEFAULT = "1000";

/* resource config */
static const char* CONFIG_RESOURCE = "resource_config";
static const char* CONFIG_RESOURCE_MODE = "mode";
static const char* CONFIG_RESOURCE_MODE_DEFAULT = "simple";
static const char* CONFIG_RESOURCE_RESOURCES_DELIMITER = ",";
static const char* CONFIG_RESOURCE_SEARCH_RESOURCES = "search_resources";
#ifdef MILVUS_CPU_VERSION
static const char* CONFIG_RESOURCE_SEARCH_RESOURCES_DEFAULT = "cpu";
#else
static const char* CONFIG_RESOURCE_SEARCH_RESOURCES_DEFAULT = "cpu,gpu0";
#endif
<<<<<<< HEAD

static const char* CONFIG_RESOURCE_INDEX_BUILD_DEVICE = "index_build_device";
static const char* CONFIG_RESOURCE_INDEX_BUILD_DELIMITER = ",";
=======
static const char* CONFIG_RESOURCE_INDEX_BUILD_RESOURCES = "index_build_resources";
>>>>>>> fddfd1eb
#ifdef MILVUS_CPU_VERSION
static const char* CONFIG_RESOURCE_INDEX_BUILD_RESOURCES_DEFAULT = "cpu";
#else
<<<<<<< HEAD
static const char* CONFIG_RESOURCE_INDEX_BUILD_DEVICE_DEFAULT = "cpu,gpu0";
=======
static const char* CONFIG_RESOURCE_INDEX_BUILD_RESOURCES_DEFAULT = "gpu0";
>>>>>>> fddfd1eb
#endif
const int32_t CPU_DEVICE_ID = -1;

class Config {
 public:
    static Config&
    GetInstance();
    Status
    LoadConfigFile(const std::string& filename);
    Status
    ValidateConfig();
    Status
    ResetDefaultConfig();
    void
    PrintAll();

 private:
    ConfigNode&
    GetConfigNode(const std::string& name);
    Status
    GetConfigValueInMem(const std::string& parent_key, const std::string& child_key, std::string& value);
    void
    SetConfigValueInMem(const std::string& parent_key, const std::string& child_key, const std::string& value);
    void
    PrintConfigSection(const std::string& config_node_name);

    ///////////////////////////////////////////////////////////////////////////
    /* server config */
    Status
    CheckServerConfigAddress(const std::string& value);
    Status
    CheckServerConfigPort(const std::string& value);
    Status
    CheckServerConfigDeployMode(const std::string& value);
    Status
    CheckServerConfigTimeZone(const std::string& value);

    /* db config */
    Status
    CheckDBConfigPrimaryPath(const std::string& value);
    Status
    CheckDBConfigSecondaryPath(const std::string& value);
    Status
    CheckDBConfigBackendUrl(const std::string& value);
    Status
    CheckDBConfigArchiveDiskThreshold(const std::string& value);
    Status
    CheckDBConfigArchiveDaysThreshold(const std::string& value);
    Status
    CheckDBConfigInsertBufferSize(const std::string& value);

    /* metric config */
    Status
    CheckMetricConfigEnableMonitor(const std::string& value);
    Status
    CheckMetricConfigCollector(const std::string& value);
    Status
    CheckMetricConfigPrometheusPort(const std::string& value);

    /* cache config */
    Status
    CheckCacheConfigCpuCacheCapacity(const std::string& value);
    Status
    CheckCacheConfigCpuCacheThreshold(const std::string& value);
    Status
    CheckCacheConfigGpuCacheCapacity(const std::string& value);
    Status
    CheckCacheConfigGpuCacheThreshold(const std::string& value);
    Status
    CheckCacheConfigCacheInsertData(const std::string& value);

    /* engine config */
    Status
    CheckEngineConfigUseBlasThreshold(const std::string& value);
    Status
    CheckEngineConfigOmpThreadNum(const std::string& value);
    Status
    CheckEngineConfigGpuSearchThreshold(const std::string& value);

    /* resource config */
    Status
    CheckResourceConfigMode(const std::string& value);
    Status
    CheckResourceConfigSearchResources(const std::vector<std::string>& value);
    Status
<<<<<<< HEAD
    CheckResourceConfigIndexBuildDevice(const std::vector<std::string>& value);
=======
    CheckResourceConfigIndexBuildResources(const std::vector<std::string>& value);
>>>>>>> fddfd1eb

    std::string
    GetConfigStr(const std::string& parent_key, const std::string& child_key, const std::string& default_value = "");
    std::string
    GetConfigSequenceStr(const std::string& parent_key, const std::string& child_key, const std::string& delim = ",",
                         const std::string& default_value = "");

 public:
    /* server config */
    Status
    GetServerConfigAddress(std::string& value);
    Status
    GetServerConfigPort(std::string& value);
    Status
    GetServerConfigDeployMode(std::string& value);
    Status
    GetServerConfigTimeZone(std::string& value);

    /* db config */
    Status
    GetDBConfigPrimaryPath(std::string& value);
    Status
    GetDBConfigSecondaryPath(std::string& value);
    Status
    GetDBConfigBackendUrl(std::string& value);
    Status
    GetDBConfigArchiveDiskThreshold(int32_t& value);
    Status
    GetDBConfigArchiveDaysThreshold(int32_t& value);
    Status
    GetDBConfigInsertBufferSize(int32_t& value);
    Status
    GetDBConfigPreloadTable(std::string& value);

    /* metric config */
    Status
    GetMetricConfigEnableMonitor(bool& value);
    Status
    GetMetricConfigCollector(std::string& value);
    Status
    GetMetricConfigPrometheusPort(std::string& value);

    /* cache config */
    Status
    GetCacheConfigCpuCacheCapacity(int64_t& value);
    Status
    GetCacheConfigCpuCacheThreshold(float& value);
    Status
    GetCacheConfigGpuCacheCapacity(int64_t& value);
    Status
    GetCacheConfigGpuCacheThreshold(float& value);
    Status
    GetCacheConfigCacheInsertData(bool& value);

    /* engine config */
    Status
    GetEngineConfigUseBlasThreshold(int32_t& value);
    Status
    GetEngineConfigOmpThreadNum(int32_t& value);
    Status
    GetEngineConfigGpuSearchThreshold(int32_t& value);

    /* resource config */
    Status
    GetResourceConfigMode(std::string& value);
    Status
    GetResourceConfigSearchResources(std::vector<std::string>& value);
    Status
<<<<<<< HEAD
    GetResourceConfigIndexBuildDevice(std::vector<int64_t>& value);
=======
    GetResourceConfigIndexBuildResources(std::vector<std::string>& value);
>>>>>>> fddfd1eb

 public:
    /* server config */
    Status
    SetServerConfigAddress(const std::string& value);
    Status
    SetServerConfigPort(const std::string& value);
    Status
    SetServerConfigDeployMode(const std::string& value);
    Status
    SetServerConfigTimeZone(const std::string& value);

    /* db config */
    Status
    SetDBConfigPrimaryPath(const std::string& value);
    Status
    SetDBConfigSecondaryPath(const std::string& value);
    Status
    SetDBConfigBackendUrl(const std::string& value);
    Status
    SetDBConfigArchiveDiskThreshold(const std::string& value);
    Status
    SetDBConfigArchiveDaysThreshold(const std::string& value);
    Status
    SetDBConfigInsertBufferSize(const std::string& value);

    /* metric config */
    Status
    SetMetricConfigEnableMonitor(const std::string& value);
    Status
    SetMetricConfigCollector(const std::string& value);
    Status
    SetMetricConfigPrometheusPort(const std::string& value);

    /* cache config */
    Status
    SetCacheConfigCpuCacheCapacity(const std::string& value);
    Status
    SetCacheConfigCpuCacheThreshold(const std::string& value);
    Status
    SetCacheConfigGpuCacheCapacity(const std::string& value);
    Status
    SetCacheConfigGpuCacheThreshold(const std::string& value);
    Status
    SetCacheConfigCacheInsertData(const std::string& value);

    /* engine config */
    Status
    SetEngineConfigUseBlasThreshold(const std::string& value);
    Status
    SetEngineConfigOmpThreadNum(const std::string& value);
    Status
    SetEngineConfigGpuSearchThreshold(const std::string& value);

    /* resource config */
    Status
    SetResourceConfigMode(const std::string& value);
    Status
    SetResourceConfigSearchResources(const std::string& value);
    Status
    SetResourceConfigIndexBuildResources(const std::string& value);

 private:
    std::unordered_map<std::string, std::unordered_map<std::string, std::string>> config_map_;
    std::mutex mutex_;
};

}  // namespace server
}  // namespace milvus<|MERGE_RESOLUTION|>--- conflicted
+++ resolved
@@ -98,21 +98,11 @@
 #else
 static const char* CONFIG_RESOURCE_SEARCH_RESOURCES_DEFAULT = "cpu,gpu0";
 #endif
-<<<<<<< HEAD
-
-static const char* CONFIG_RESOURCE_INDEX_BUILD_DEVICE = "index_build_device";
-static const char* CONFIG_RESOURCE_INDEX_BUILD_DELIMITER = ",";
-=======
 static const char* CONFIG_RESOURCE_INDEX_BUILD_RESOURCES = "index_build_resources";
->>>>>>> fddfd1eb
 #ifdef MILVUS_CPU_VERSION
 static const char* CONFIG_RESOURCE_INDEX_BUILD_RESOURCES_DEFAULT = "cpu";
 #else
-<<<<<<< HEAD
-static const char* CONFIG_RESOURCE_INDEX_BUILD_DEVICE_DEFAULT = "cpu,gpu0";
-=======
 static const char* CONFIG_RESOURCE_INDEX_BUILD_RESOURCES_DEFAULT = "gpu0";
->>>>>>> fddfd1eb
 #endif
 const int32_t CPU_DEVICE_ID = -1;
 
@@ -198,11 +188,7 @@
     Status
     CheckResourceConfigSearchResources(const std::vector<std::string>& value);
     Status
-<<<<<<< HEAD
-    CheckResourceConfigIndexBuildDevice(const std::vector<std::string>& value);
-=======
     CheckResourceConfigIndexBuildResources(const std::vector<std::string>& value);
->>>>>>> fddfd1eb
 
     std::string
     GetConfigStr(const std::string& parent_key, const std::string& child_key, const std::string& default_value = "");
@@ -271,11 +257,7 @@
     Status
     GetResourceConfigSearchResources(std::vector<std::string>& value);
     Status
-<<<<<<< HEAD
-    GetResourceConfigIndexBuildDevice(std::vector<int64_t>& value);
-=======
     GetResourceConfigIndexBuildResources(std::vector<std::string>& value);
->>>>>>> fddfd1eb
 
  public:
     /* server config */
