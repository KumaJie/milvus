# Licensed to the Apache Software Foundation (ASF) under one
# or more contributor license agreements.  See the NOTICE file
# distributed with this work for additional information
# regarding copyright ownership.  The ASF licenses this file
# to you under the Apache License, Version 2.0 (the
# "License"); you may not use this file except in compliance
# with the License.  You may obtain a copy of the License at
#
#
# Unless required by applicable law or agreed to in writing,
# software distributed under the License is distributed on an
# "AS IS" BASIS, WITHOUT WARRANTIES OR CONDITIONS OF ANY
# KIND, either express or implied.  See the License for the
# specific language governing permissions and limitations
# under the License.

set(KNOWHERE_THIRDPARTY_DEPENDENCIES

        ARROW
        FAISS
        GTest
        LAPACK
        OpenBLAS
        )

message(STATUS "Using ${KNOWHERE_DEPENDENCY_SOURCE} approach to find dependencies")

# For each dependency, set dependency source to global default, if unset
foreach(DEPENDENCY ${KNOWHERE_THIRDPARTY_DEPENDENCIES})
    if("${${DEPENDENCY}_SOURCE}" STREQUAL "")
        set(${DEPENDENCY}_SOURCE ${KNOWHERE_DEPENDENCY_SOURCE})
    endif()
endforeach()

macro(build_dependency DEPENDENCY_NAME)
    if("${DEPENDENCY_NAME}" STREQUAL "ARROW")
        build_arrow()
    elseif("${DEPENDENCY_NAME}" STREQUAL "LAPACK")
        build_lapack()
    elseif ("${DEPENDENCY_NAME}" STREQUAL "GTest")
        build_gtest()
    elseif ("${DEPENDENCY_NAME}" STREQUAL "OpenBLAS")
        build_openblas()
    elseif("${DEPENDENCY_NAME}" STREQUAL "FAISS")
        build_faiss()
    else()
        message(FATAL_ERROR "Unknown thirdparty dependency to build: ${DEPENDENCY_NAME}")
    endif ()
endmacro()

macro(resolve_dependency DEPENDENCY_NAME)
    if (${DEPENDENCY_NAME}_SOURCE STREQUAL "AUTO")
        #message(STATUS "Finding ${DEPENDENCY_NAME} package")
            #message(STATUS "${DEPENDENCY_NAME} package not found")
        build_dependency(${DEPENDENCY_NAME})
    elseif (${DEPENDENCY_NAME}_SOURCE STREQUAL "BUNDLED")
        build_dependency(${DEPENDENCY_NAME})
    elseif (${DEPENDENCY_NAME}_SOURCE STREQUAL "SYSTEM")
        find_package(${DEPENDENCY_NAME} REQUIRED)
    endif ()
endmacro()

# ----------------------------------------------------------------------
# Identify OS
if (UNIX)
    if (APPLE)
        set (CMAKE_OS_NAME "osx" CACHE STRING "Operating system name" FORCE)
    else (APPLE)
        ## Check for Debian GNU/Linux ________________
        find_file (DEBIAN_FOUND debian_version debconf.conf
                PATHS /etc
                )
        if (DEBIAN_FOUND)
            set (CMAKE_OS_NAME "debian" CACHE STRING "Operating system name" FORCE)
        endif (DEBIAN_FOUND)
        ##  Check for Fedora _________________________
        find_file (FEDORA_FOUND fedora-release
                PATHS /etc
                )
        if (FEDORA_FOUND)
            set (CMAKE_OS_NAME "fedora" CACHE STRING "Operating system name" FORCE)
        endif (FEDORA_FOUND)
        ##  Check for RedHat _________________________
        find_file (REDHAT_FOUND redhat-release inittab.RH
                PATHS /etc
                )
        if (REDHAT_FOUND)
            set (CMAKE_OS_NAME "redhat" CACHE STRING "Operating system name" FORCE)
        endif (REDHAT_FOUND)
        ## Extra check for Ubuntu ____________________
        if (DEBIAN_FOUND)
            ## At its core Ubuntu is a Debian system, with
            ## a slightly altered configuration; hence from
            ## a first superficial inspection a system will
            ## be considered as Debian, which signifies an
            ## extra check is required.
            find_file (UBUNTU_EXTRA legal issue
                    PATHS /etc
                    )
            if (UBUNTU_EXTRA)
                ## Scan contents of file
                file (STRINGS ${UBUNTU_EXTRA} UBUNTU_FOUND
                        REGEX Ubuntu
                        )
                ## Check result of string search
                if (UBUNTU_FOUND)
                    set (CMAKE_OS_NAME "ubuntu" CACHE STRING "Operating system name" FORCE)
                    set (DEBIAN_FOUND FALSE)
                endif (UBUNTU_FOUND)
            endif (UBUNTU_EXTRA)
        endif (DEBIAN_FOUND)
    endif (APPLE)
endif (UNIX)


# ----------------------------------------------------------------------
# thirdparty directory
set(THIRDPARTY_DIR "${INDEX_SOURCE_DIR}/thirdparty")

# ----------------------------------------------------------------------
# JFrog
if(NOT DEFINED USE_JFROG_CACHE)
    set(USE_JFROG_CACHE "OFF")
endif()
if(USE_JFROG_CACHE STREQUAL "ON")
    set(JFROG_ARTFACTORY_CACHE_URL "${JFROG_ARTFACTORY_URL}/milvus/thirdparty/cache/${CMAKE_OS_NAME}/${KNOWHERE_BUILD_ARCH}/${BUILD_TYPE}")
    set(THIRDPARTY_PACKAGE_CACHE "${THIRDPARTY_DIR}/cache")
    if(NOT EXISTS ${THIRDPARTY_PACKAGE_CACHE})
        message(STATUS "Will create cached directory: ${THIRDPARTY_PACKAGE_CACHE}")
        file(MAKE_DIRECTORY ${THIRDPARTY_PACKAGE_CACHE})
    endif()
endif()

macro(resolve_dependency DEPENDENCY_NAME)
    if (${DEPENDENCY_NAME}_SOURCE STREQUAL "AUTO")
        #disable find_package for now
        build_dependency(${DEPENDENCY_NAME})
    elseif (${DEPENDENCY_NAME}_SOURCE STREQUAL "BUNDLED")
        build_dependency(${DEPENDENCY_NAME})
    elseif (${DEPENDENCY_NAME}_SOURCE STREQUAL "SYSTEM")
        find_package(${DEPENDENCY_NAME} REQUIRED)
    endif ()
endmacro()

# ----------------------------------------------------------------------
# ExternalProject options

string(TOUPPER ${CMAKE_BUILD_TYPE} UPPERCASE_BUILD_TYPE)

set(EP_CXX_FLAGS "${CMAKE_CXX_FLAGS} ${CMAKE_CXX_FLAGS_${UPPERCASE_BUILD_TYPE}}")
set(EP_C_FLAGS "${CMAKE_C_FLAGS} ${CMAKE_C_FLAGS_${UPPERCASE_BUILD_TYPE}}")

if(NOT MSVC)
    # Set -fPIC on all external projects
    set(EP_CXX_FLAGS "${EP_CXX_FLAGS} -fPIC")
    set(EP_C_FLAGS "${EP_C_FLAGS} -fPIC")
endif()

# CC/CXX environment variables are captured on the first invocation of the
# builder (e.g make or ninja) instead of when CMake is invoked into to build
# directory. This leads to issues if the variables are exported in a subshell
# and the invocation of make/ninja is in distinct subshell without the same
# environment (CC/CXX).
set(EP_COMMON_TOOLCHAIN -DCMAKE_C_COMPILER=${CMAKE_C_COMPILER}
        -DCMAKE_CXX_COMPILER=${CMAKE_CXX_COMPILER})

if(CMAKE_AR)
    set(EP_COMMON_TOOLCHAIN ${EP_COMMON_TOOLCHAIN} -DCMAKE_AR=${CMAKE_AR})
endif()

if(CMAKE_RANLIB)
    set(EP_COMMON_TOOLCHAIN ${EP_COMMON_TOOLCHAIN} -DCMAKE_RANLIB=${CMAKE_RANLIB})
endif()

# External projects are still able to override the following declarations.
# cmake command line will favor the last defined variable when a duplicate is
# encountered. This requires that `EP_COMMON_CMAKE_ARGS` is always the first
# argument.
set(EP_COMMON_CMAKE_ARGS
        ${EP_COMMON_TOOLCHAIN}
        -DCMAKE_BUILD_TYPE=${CMAKE_BUILD_TYPE}
        -DCMAKE_C_FLAGS=${EP_C_FLAGS}
        -DCMAKE_C_FLAGS_${UPPERCASE_BUILD_TYPE}=${EP_C_FLAGS}
        -DCMAKE_CXX_FLAGS=${EP_CXX_FLAGS}
        -DCMAKE_CXX_FLAGS_${UPPERCASE_BUILD_TYPE}=${EP_CXX_FLAGS})

if(NOT KNOWHERE_VERBOSE_THIRDPARTY_BUILD)
    set(EP_LOG_OPTIONS LOG_CONFIGURE 1 LOG_BUILD 1 LOG_INSTALL 1 LOG_DOWNLOAD 1)
else()
    set(EP_LOG_OPTIONS)
endif()

# Ensure that a default make is set
if("${MAKE}" STREQUAL "")
    if(NOT MSVC)
        find_program(MAKE make)
    endif()
endif()

set(MAKE_BUILD_ARGS "-j8")


# ----------------------------------------------------------------------
# Find pthreads

set(THREADS_PREFER_PTHREAD_FLAG ON)
find_package(Threads REQUIRED)

# ----------------------------------------------------------------------
# Versions and URLs for toolchain builds, which also can be used to configure
# offline builds

# Read toolchain versions from cpp/thirdparty/versions.txt
file(STRINGS "${THIRDPARTY_DIR}/versions.txt" TOOLCHAIN_VERSIONS_TXT)
foreach(_VERSION_ENTRY ${TOOLCHAIN_VERSIONS_TXT})
    # Exclude comments
    if(NOT _VERSION_ENTRY MATCHES "^[^#][A-Za-z0-9-_]+_VERSION=")
        continue()
    endif()

    string(REGEX MATCH "^[^=]*" _LIB_NAME ${_VERSION_ENTRY})
    string(REPLACE "${_LIB_NAME}=" "" _LIB_VERSION ${_VERSION_ENTRY})

    # Skip blank or malformed lines
    if(${_LIB_VERSION} STREQUAL "")
        continue()
    endif()

    # For debugging
    #message(STATUS "${_LIB_NAME}: ${_LIB_VERSION}")

    set(${_LIB_NAME} "${_LIB_VERSION}")
endforeach()

if(CUSTOMIZATION)
    execute_process(COMMAND wget -q --method HEAD ${FAISS_URL} RESULT_VARIABLE return_code)
    message(STATUS "Check the remote cache file ${FAISS_URL}. return code = ${return_code}")
    if (NOT return_code EQUAL 0)
        MESSAGE(FATAL_ERROR "Can't access to ${FAISS_URL}")
    else()
        set(FAISS_SOURCE_URL ${FAISS_URL})
        # set(FAISS_MD5 "a589663865a8558205533c8ac414278c")
        # set(FAISS_MD5 "57da9c4f599cc8fa4260488b1c96e1cc") # commit-id 6dbdf75987c34a2c853bd172ea0d384feea8358c branch-0.2.0
        # set(FAISS_MD5 "21deb1c708490ca40ecb899122c01403") # commit-id 643e48f479637fd947e7b93fa4ca72b38ecc9a39 branch-0.2.0
        # set(FAISS_MD5 "072db398351cca6e88f52d743bbb9fa0") # commit-id 3a2344d04744166af41ef1a74449d68a315bfe17 branch-0.2.1
        # set(FAISS_MD5 "c89ea8e655f5cdf58f42486f13614714") # commit-id 9c28a1cbb88f41fa03b03d7204106201ad33276b branch-0.2.1
<<<<<<< HEAD
        set(FAISS_MD5 "f3b2ce3364c3fa7febd3aa7fdd0fe380") # commit-id 694e03458e6b69ce8a62502f71f69a614af5af8f branch-0.3.0
=======
        set(FAISS_MD5 "87fdd86351ffcaf3f80dc26ade63c44b") # commit-id 841a156e67e8e22cd8088e1b58c00afbf2efc30b branch-0.2.1
>>>>>>> 90f33fe1
    endif()
else()
    set(FAISS_SOURCE_URL "https://github.com/facebookresearch/faiss/archive/v1.5.3.tar.gz")
    set(FAISS_MD5 "0bc12737b23def156f6a1eb782050135")
endif()
message(STATUS "FAISS URL = ${FAISS_SOURCE_URL}")

if(DEFINED ENV{KNOWHERE_ARROW_URL})
    set(ARROW_SOURCE_URL "$ENV{KNOWHERE_ARROW_URL}")
else()
    set(ARROW_SOURCE_URL
            "https://github.com/apache/arrow.git"
            )
endif()

if (DEFINED ENV{KNOWHERE_GTEST_URL})
    set(GTEST_SOURCE_URL "$ENV{KNOWHERE_GTEST_URL}")
else ()
    set(GTEST_SOURCE_URL
            "https://github.com/google/googletest/archive/release-${GTEST_VERSION}.tar.gz")
endif()
set(GTEST_MD5 "2e6fbeb6a91310a16efe181886c59596")

if(DEFINED ENV{KNOWHERE_LAPACK_URL})
    set(LAPACK_SOURCE_URL "$ENV{KNOWHERE_LAPACK_URL}")
else()
    set(LAPACK_SOURCE_URL "https://github.com/Reference-LAPACK/lapack/archive/${LAPACK_VERSION}.tar.gz")
endif()
set(LAPACK_MD5 "96591affdbf58c450d45c1daa540dbd2")

if (DEFINED ENV{KNOWHERE_OPENBLAS_URL})
    set(OPENBLAS_SOURCE_URL "$ENV{KNOWHERE_OPENBLAS_URL}")
else ()
    set(OPENBLAS_SOURCE_URL
            "https://github.com/xianyi/OpenBLAS/archive/${OPENBLAS_VERSION}.tar.gz")
endif()
set(OPENBLAS_MD5 "8a110a25b819a4b94e8a9580702b6495")

# ----------------------------------------------------------------------
# ARROW
set(ARROW_PREFIX "${INDEX_BINARY_DIR}/arrow_ep-prefix/src/arrow_ep/cpp")

macro(build_arrow)
    message(STATUS "Building Apache ARROW-${ARROW_VERSION} from source")
    set(ARROW_STATIC_LIB_NAME arrow)
        set(ARROW_STATIC_LIB
            "${ARROW_PREFIX}/lib/${CMAKE_STATIC_LIBRARY_PREFIX}${ARROW_STATIC_LIB_NAME}${CMAKE_STATIC_LIBRARY_SUFFIX}"
            )
                set(ARROW_INCLUDE_DIR "${ARROW_PREFIX}/include")

    set(ARROW_CMAKE_ARGS
            ${EP_COMMON_CMAKE_ARGS}
            -DARROW_BUILD_STATIC=ON
            -DARROW_BUILD_SHARED=OFF
            -DARROW_PARQUET=OFF
            -DARROW_USE_GLOG=OFF
            -DCMAKE_INSTALL_PREFIX=${ARROW_PREFIX}
            "-DCMAKE_LIBRARY_PATH=${CUDA_TOOLKIT_ROOT_DIR}/lib64/stubs"
            -DCMAKE_BUILD_TYPE=Release
            -DARROW_DEPENDENCY_SOURCE=BUNDLED) #Build all arrow dependencies from source instead of calling find_package first

    
    if(USE_JFROG_CACHE STREQUAL "ON")
        execute_process(COMMAND sh -c "git ls-remote --heads --tags ${ARROW_SOURCE_URL} ${ARROW_VERSION} | cut -f 1" OUTPUT_VARIABLE ARROW_LAST_COMMIT_ID)
        if(${ARROW_LAST_COMMIT_ID} MATCHES "^[^#][a-z0-9]+")
            string(MD5 ARROW_COMBINE_MD5 "${ARROW_LAST_COMMIT_ID}")
            set(ARROW_CACHE_PACKAGE_NAME "arrow_${ARROW_COMBINE_MD5}.tar.gz")
            set(ARROW_CACHE_URL "${JFROG_ARTFACTORY_CACHE_URL}/${ARROW_CACHE_PACKAGE_NAME}")
            set(ARROW_CACHE_PACKAGE_PATH "${THIRDPARTY_PACKAGE_CACHE}/${ARROW_CACHE_PACKAGE_NAME}")

            execute_process(COMMAND wget -q --method HEAD ${ARROW_CACHE_URL} RESULT_VARIABLE return_code)
            message(STATUS "Check the remote file ${ARROW_CACHE_URL}. return code = ${return_code}")
            if (NOT return_code EQUAL 0)
                externalproject_add(arrow_ep
                        GIT_REPOSITORY
                        ${ARROW_SOURCE_URL}
                        GIT_TAG
                        ${ARROW_VERSION}
                        GIT_SHALLOW
                        TRUE
                        SOURCE_SUBDIR
                        cpp
                        ${EP_LOG_OPTIONS}
                        CMAKE_ARGS
                        ${ARROW_CMAKE_ARGS}
                        BUILD_COMMAND
                        ${MAKE}
                        ${MAKE_BUILD_ARGS}
                        INSTALL_COMMAND
                        ${MAKE} install
                        BUILD_BYPRODUCTS
                        "${ARROW_STATIC_LIB}"
                        )

                ExternalProject_Create_Cache(arrow_ep ${ARROW_CACHE_PACKAGE_PATH} "${INDEX_BINARY_DIR}/arrow_ep-prefix" ${JFROG_USER_NAME} ${JFROG_PASSWORD} ${ARROW_CACHE_URL})
            else()
                file(DOWNLOAD ${ARROW_CACHE_URL} ${ARROW_CACHE_PACKAGE_PATH} STATUS status)
                list(GET status 0 status_code)
                message(STATUS "DOWNLOADING FROM ${ARROW_CACHE_URL} TO ${ARROW_CACHE_PACKAGE_PATH}. STATUS = ${status_code}")
                if (status_code EQUAL 0)
                    ExternalProject_Use_Cache(arrow_ep ${ARROW_CACHE_PACKAGE_PATH} ${INDEX_BINARY_DIR})
                endif()
            endif()
        else()
            message(FATAL_ERROR "The last commit ID of \"${ARROW_SOURCE_URL}\" repository don't match!")
        endif()
    else()
        externalproject_add(arrow_ep
                GIT_REPOSITORY
                ${ARROW_SOURCE_URL}
                GIT_TAG
                ${ARROW_VERSION}
                GIT_SHALLOW
                TRUE
                SOURCE_SUBDIR
                cpp
                ${EP_LOG_OPTIONS}
                CMAKE_ARGS
                ${ARROW_CMAKE_ARGS}
                BUILD_COMMAND
                ${MAKE}
                ${MAKE_BUILD_ARGS}
                INSTALL_COMMAND
                ${MAKE} install
                BUILD_BYPRODUCTS
                "${ARROW_STATIC_LIB}"
                )
    endif()

    file(MAKE_DIRECTORY "${ARROW_PREFIX}/include")
    add_library(arrow STATIC IMPORTED)
    set_target_properties(arrow
            PROPERTIES IMPORTED_LOCATION "${ARROW_STATIC_LIB}"
            INTERFACE_INCLUDE_DIRECTORIES "${ARROW_INCLUDE_DIR}")
        add_dependencies(arrow arrow_ep)

    set(JEMALLOC_PREFIX "${INDEX_BINARY_DIR}/arrow_ep-prefix/src/arrow_ep-build/jemalloc_ep-prefix/src/jemalloc_ep")

    add_custom_command(TARGET arrow_ep POST_BUILD
            COMMAND ${CMAKE_COMMAND} -E make_directory ${ARROW_PREFIX}/lib/
            COMMAND ${CMAKE_COMMAND} -E copy ${JEMALLOC_PREFIX}/lib/libjemalloc_pic.a ${ARROW_PREFIX}/lib/
            DEPENDS ${JEMALLOC_PREFIX}/lib/libjemalloc_pic.a)

endmacro()

if(KNOWHERE_WITH_ARROW AND NOT TARGET arrow_ep)

    resolve_dependency(ARROW)

    link_directories(SYSTEM ${ARROW_PREFIX}/lib/)
    include_directories(SYSTEM ${ARROW_INCLUDE_DIR})
endif()

# ----------------------------------------------------------------------
# OpenBLAS

macro(build_openblas)
    message(STATUS "Building OpenBLAS-${OPENBLAS_VERSION} from source")
    set(OPENBLAS_PREFIX "${INDEX_BINARY_DIR}/openblas_ep-prefix/src/openblas_ep")
    set(OPENBLAS_INCLUDE_DIR "${OPENBLAS_PREFIX}/include")
    set(OPENBLAS_STATIC_LIB
            "${OPENBLAS_PREFIX}/lib/${CMAKE_STATIC_LIBRARY_PREFIX}openblas${CMAKE_STATIC_LIBRARY_SUFFIX}")
    set(OPENBLAS_REAL_STATIC_LIB
            "${OPENBLAS_PREFIX}/lib/${CMAKE_STATIC_LIBRARY_PREFIX}openblas_haswellp-r0.3.6${CMAKE_STATIC_LIBRARY_SUFFIX}")

    if(USE_JFROG_CACHE STREQUAL "ON")
        set(OPENBLAS_CACHE_PACKAGE_NAME "openblas_${OPENBLAS_MD5}.tar.gz")
        set(OPENBLAS_CACHE_URL "${JFROG_ARTFACTORY_CACHE_URL}/${OPENBLAS_CACHE_PACKAGE_NAME}")
        set(OPENBLAS_CACHE_PACKAGE_PATH "${THIRDPARTY_PACKAGE_CACHE}/${OPENBLAS_CACHE_PACKAGE_NAME}")

        execute_process(COMMAND wget -q --method HEAD ${OPENBLAS_CACHE_URL} RESULT_VARIABLE return_code)
        message(STATUS "Check the remote file ${OPENBLAS_CACHE_URL}. return code = ${return_code}")
        if (NOT return_code EQUAL 0)
            externalproject_add(openblas_ep
                    URL
                    ${OPENBLAS_SOURCE_URL}
                    ${EP_LOG_OPTIONS}
                    CONFIGURE_COMMAND
                    ""
                    BUILD_IN_SOURCE
                    1
                    BUILD_COMMAND
                    ${MAKE}
                    ${MAKE_BUILD_ARGS}
                    INSTALL_COMMAND
                    ${MAKE}
                    PREFIX=${OPENBLAS_PREFIX}
                    install
                    BUILD_BYPRODUCTS
                    ${OPENBLAS_STATIC_LIB})

            ExternalProject_Create_Cache(openblas_ep ${OPENBLAS_CACHE_PACKAGE_PATH} "${INDEX_BINARY_DIR}/openblas_ep-prefix" ${JFROG_USER_NAME} ${JFROG_PASSWORD} ${OPENBLAS_CACHE_URL})
        else()
            file(DOWNLOAD ${OPENBLAS_CACHE_URL} ${OPENBLAS_CACHE_PACKAGE_PATH} STATUS status)
            list(GET status 0 status_code)
            message(STATUS "DOWNLOADING FROM ${OPENBLAS_CACHE_URL} TO ${OPENBLAS_CACHE_PACKAGE_PATH}. STATUS = ${status_code}")
            if (status_code EQUAL 0)
                ExternalProject_Use_Cache(openblas_ep ${OPENBLAS_CACHE_PACKAGE_PATH} ${INDEX_BINARY_DIR})
            endif()
        endif()
    else()
        externalproject_add(openblas_ep
                URL
                ${OPENBLAS_SOURCE_URL}
                ${EP_LOG_OPTIONS}
                CONFIGURE_COMMAND
                ""
                BUILD_IN_SOURCE
                1
                BUILD_COMMAND
                ${MAKE}
                ${MAKE_BUILD_ARGS}
                INSTALL_COMMAND
                ${MAKE}
                PREFIX=${OPENBLAS_PREFIX}
                install
                BUILD_BYPRODUCTS
                ${OPENBLAS_STATIC_LIB})
    endif()

    file(MAKE_DIRECTORY "${OPENBLAS_INCLUDE_DIR}")
    add_library(openblas STATIC IMPORTED)
    set_target_properties(
            openblas
            PROPERTIES IMPORTED_LOCATION "${OPENBLAS_STATIC_LIB}"
            INTERFACE_INCLUDE_DIRECTORIES "${OPENBLAS_INCLUDE_DIR}")

    add_dependencies(openblas openblas_ep)
endmacro()

# ----------------------------------------------------------------------
# LAPACK

macro(build_lapack)
    message(STATUS "Building LAPACK-${LAPACK_VERSION} from source")
    set(LAPACK_PREFIX "${INDEX_BINARY_DIR}/lapack_ep-prefix/src/lapack_ep")
    set(LAPACK_INCLUDE_DIR "${LAPACK_PREFIX}/include")
    set(LAPACK_STATIC_LIB
            "${LAPACK_PREFIX}/lib/${CMAKE_STATIC_LIBRARY_PREFIX}lapack${CMAKE_STATIC_LIBRARY_SUFFIX}")
    set(BLAS_STATIC_LIB
            "${LAPACK_PREFIX}/lib/${CMAKE_STATIC_LIBRARY_PREFIX}blas${CMAKE_STATIC_LIBRARY_SUFFIX}")

    set(LAPACK_CMAKE_ARGS
            ${EP_COMMON_CMAKE_ARGS}
            "-DCMAKE_INSTALL_PREFIX=${LAPACK_PREFIX}"
            -DCMAKE_INSTALL_LIBDIR=lib)

    if(USE_JFROG_CACHE STREQUAL "ON")
        set(LAPACK_CACHE_PACKAGE_NAME "lapack_${LAPACK_MD5}.tar.gz")
        set(LAPACK_CACHE_URL "${JFROG_ARTFACTORY_CACHE_URL}/${LAPACK_CACHE_PACKAGE_NAME}")
        set(LAPACK_CACHE_PACKAGE_PATH "${THIRDPARTY_PACKAGE_CACHE}/${LAPACK_CACHE_PACKAGE_NAME}")

        execute_process(COMMAND wget -q --method HEAD ${LAPACK_CACHE_URL} RESULT_VARIABLE return_code)
        message(STATUS "Check the remote file ${LAPACK_CACHE_URL}. return code = ${return_code}")
        if (NOT return_code EQUAL 0)
            externalproject_add(lapack_ep
                    URL
                    ${LAPACK_SOURCE_URL}
                    ${EP_LOG_OPTIONS}
                    CMAKE_ARGS
                    ${LAPACK_CMAKE_ARGS}
                    BUILD_COMMAND
                    ${MAKE}
                    ${MAKE_BUILD_ARGS}
                    BUILD_BYPRODUCTS
                    ${LAPACK_STATIC_LIB})

            ExternalProject_Create_Cache(lapack_ep ${LAPACK_CACHE_PACKAGE_PATH} "${INDEX_BINARY_DIR}/lapack_ep-prefix" ${JFROG_USER_NAME} ${JFROG_PASSWORD} ${LAPACK_CACHE_URL})
        else()
            file(DOWNLOAD ${LAPACK_CACHE_URL} ${LAPACK_CACHE_PACKAGE_PATH} STATUS status)
            list(GET status 0 status_code)
            message(STATUS "DOWNLOADING FROM ${LAPACK_CACHE_URL} TO ${LAPACK_CACHE_PACKAGE_PATH}. STATUS = ${status_code}")
            if (status_code EQUAL 0)
                ExternalProject_Use_Cache(lapack_ep ${LAPACK_CACHE_PACKAGE_PATH} ${INDEX_BINARY_DIR})
            endif()
        endif()
    else()
        externalproject_add(lapack_ep
                URL
                ${LAPACK_SOURCE_URL}
                ${EP_LOG_OPTIONS}
                CMAKE_ARGS
                ${LAPACK_CMAKE_ARGS}
                BUILD_COMMAND
                ${MAKE}
                ${MAKE_BUILD_ARGS}
                BUILD_BYPRODUCTS
                ${LAPACK_STATIC_LIB})
    endif()

    file(MAKE_DIRECTORY "${LAPACK_INCLUDE_DIR}")
    add_library(lapack STATIC IMPORTED)
    set_target_properties(
            lapack
            PROPERTIES IMPORTED_LOCATION "${LAPACK_STATIC_LIB}"
            INTERFACE_INCLUDE_DIRECTORIES "${LAPACK_INCLUDE_DIR}")

    add_dependencies(lapack lapack_ep)
endmacro()

# ----------------------------------------------------------------------
# Google gtest

macro(build_gtest)
    message(STATUS "Building gtest-${GTEST_VERSION} from source")
    set(GTEST_VENDORED TRUE)
    set(GTEST_CMAKE_CXX_FLAGS "${EP_CXX_FLAGS}")

    if(APPLE)
        set(GTEST_CMAKE_CXX_FLAGS
                ${GTEST_CMAKE_CXX_FLAGS}
                -DGTEST_USE_OWN_TR1_TUPLE=1
                -Wno-unused-value
                -Wno-ignored-attributes)
    endif()

    set(GTEST_PREFIX "${INDEX_BINARY_DIR}/googletest_ep-prefix/src/googletest_ep")
    set(GTEST_INCLUDE_DIR "${GTEST_PREFIX}/include")
    set(GTEST_STATIC_LIB
            "${GTEST_PREFIX}/lib/${CMAKE_STATIC_LIBRARY_PREFIX}gtest${CMAKE_STATIC_LIBRARY_SUFFIX}")
    set(GTEST_MAIN_STATIC_LIB
            "${GTEST_PREFIX}/lib/${CMAKE_STATIC_LIBRARY_PREFIX}gtest_main${CMAKE_STATIC_LIBRARY_SUFFIX}")

    set(GTEST_CMAKE_ARGS
            ${EP_COMMON_CMAKE_ARGS}
            "-DCMAKE_INSTALL_PREFIX=${GTEST_PREFIX}"
            "-DCMAKE_INSTALL_LIBDIR=lib"
            -DCMAKE_CXX_FLAGS=${GTEST_CMAKE_CXX_FLAGS}
            -DCMAKE_BUILD_TYPE=Release)

    set(GMOCK_INCLUDE_DIR "${GTEST_PREFIX}/include")
    set(GMOCK_STATIC_LIB
            "${GTEST_PREFIX}/lib/${CMAKE_STATIC_LIBRARY_PREFIX}gmock${CMAKE_STATIC_LIBRARY_SUFFIX}"
    )


    if(USE_JFROG_CACHE STREQUAL "ON")
        set(GTEST_CACHE_PACKAGE_NAME "googletest_${GTEST_MD5}.tar.gz")
        set(GTEST_CACHE_URL "${JFROG_ARTFACTORY_CACHE_URL}/${GTEST_CACHE_PACKAGE_NAME}")
        set(GTEST_CACHE_PACKAGE_PATH "${THIRDPARTY_PACKAGE_CACHE}/${GTEST_CACHE_PACKAGE_NAME}")

        execute_process(COMMAND wget -q --method HEAD ${GTEST_CACHE_URL} RESULT_VARIABLE return_code)
        message(STATUS "Check the remote file ${GTEST_CACHE_URL}. return code = ${return_code}")
        if (NOT return_code EQUAL 0)
            ExternalProject_Add(googletest_ep
                    URL
                    ${GTEST_SOURCE_URL}
                    BUILD_COMMAND
                    ${MAKE}
                    ${MAKE_BUILD_ARGS}
                    BUILD_BYPRODUCTS
                    ${GTEST_STATIC_LIB}
                    ${GTEST_MAIN_STATIC_LIB}
                    ${GMOCK_STATIC_LIB}
                    CMAKE_ARGS
                    ${GTEST_CMAKE_ARGS}
                    ${EP_LOG_OPTIONS})

            ExternalProject_Create_Cache(googletest_ep ${GTEST_CACHE_PACKAGE_PATH} "${INDEX_BINARY_DIR}/googletest_ep-prefix" ${JFROG_USER_NAME} ${JFROG_PASSWORD} ${GTEST_CACHE_URL})
        else()
            file(DOWNLOAD ${GTEST_CACHE_URL} ${GTEST_CACHE_PACKAGE_PATH} STATUS status)
            list(GET status 0 status_code)
            message(STATUS "DOWNLOADING FROM ${GTEST_CACHE_URL} TO ${GTEST_CACHE_PACKAGE_PATH}. STATUS = ${status_code}")
            if (status_code EQUAL 0)
                ExternalProject_Use_Cache(googletest_ep ${GTEST_CACHE_PACKAGE_PATH} ${INDEX_BINARY_DIR})
            endif()
        endif()
    else()
        ExternalProject_Add(googletest_ep
                URL
                ${GTEST_SOURCE_URL}
                BUILD_COMMAND
                ${MAKE}
                ${MAKE_BUILD_ARGS}
                BUILD_BYPRODUCTS
                ${GTEST_STATIC_LIB}
                ${GTEST_MAIN_STATIC_LIB}
                ${GMOCK_STATIC_LIB}
                CMAKE_ARGS
                ${GTEST_CMAKE_ARGS}
                ${EP_LOG_OPTIONS})
    endif()

    # The include directory must exist before it is referenced by a target.
    file(MAKE_DIRECTORY "${GTEST_INCLUDE_DIR}")

    add_library(gtest STATIC IMPORTED)
    set_target_properties(gtest
                            PROPERTIES IMPORTED_LOCATION "${GTEST_STATIC_LIB}"
                            INTERFACE_INCLUDE_DIRECTORIES "${GTEST_INCLUDE_DIR}")

    add_library(gtest_main STATIC IMPORTED)
    set_target_properties(gtest_main
                            PROPERTIES IMPORTED_LOCATION "${GTEST_MAIN_STATIC_LIB}"
                            INTERFACE_INCLUDE_DIRECTORIES "${GTEST_INCLUDE_DIR}")

    add_library(gmock STATIC IMPORTED)
    set_target_properties(gmock
            PROPERTIES IMPORTED_LOCATION "${GMOCK_STATIC_LIB}"
            INTERFACE_INCLUDE_DIRECTORIES "${GTEST_INCLUDE_DIR}")

    add_dependencies(gtest googletest_ep)
    add_dependencies(gtest_main googletest_ep)
    add_dependencies(gmock googletest_ep)

endmacro()

if (KNOWHERE_BUILD_TESTS AND NOT TARGET googletest_ep)
    resolve_dependency(GTest)

    if(NOT GTEST_VENDORED)
    endif()

    # TODO: Don't use global includes but rather target_include_directories
    get_target_property(GTEST_INCLUDE_DIR gtest INTERFACE_INCLUDE_DIRECTORIES)
    link_directories(SYSTEM "${GTEST_PREFIX}/lib")
    include_directories(SYSTEM ${GTEST_INCLUDE_DIR})
endif()

# ----------------------------------------------------------------------
# FAISS

macro(build_faiss)
    message(STATUS "Building FAISS-${FAISS_VERSION} from source")
    set(FAISS_PREFIX "${INDEX_BINARY_DIR}/faiss_ep-prefix/src/faiss_ep")
    set(FAISS_INCLUDE_DIR "${FAISS_PREFIX}/include")
    set(FAISS_STATIC_LIB
            "${FAISS_PREFIX}/lib/${CMAKE_STATIC_LIBRARY_PREFIX}faiss${CMAKE_STATIC_LIBRARY_SUFFIX}")

                    
    set(FAISS_CONFIGURE_ARGS
            "--prefix=${FAISS_PREFIX}"
            "CFLAGS=${EP_C_FLAGS}"
            "CXXFLAGS=${EP_CXX_FLAGS}"
            "LDFLAGS=-L${OPENBLAS_PREFIX}/lib -L${LAPACK_PREFIX}/lib -lopenblas -llapack"
            --without-python)

                        
    if(${KNOWHERE_WITH_FAISS_GPU_VERSION} STREQUAL "ON")
        set(FAISS_CONFIGURE_ARGS ${FAISS_CONFIGURE_ARGS}
                "--with-cuda=${CUDA_TOOLKIT_ROOT_DIR}"
                "--with-cuda-arch=-gencode=arch=compute_60,code=sm_60 -gencode=arch=compute_61,code=sm_61 -gencode=arch=compute_70,code=sm_70 -gencode=arch=compute_75,code=sm_75"
                )
    else()
        set(FAISS_CONFIGURE_ARGS ${FAISS_CONFIGURE_ARGS} --without-cuda)
    endif()

    if(USE_JFROG_CACHE STREQUAL "ON")
        string(MD5 FAISS_COMBINE_MD5 "${FAISS_MD5}${LAPACK_MD5}${OPENBLAS_MD5}")
        set(FAISS_CACHE_PACKAGE_NAME "faiss_${FAISS_COMBINE_MD5}.tar.gz")
        set(FAISS_CACHE_URL "${JFROG_ARTFACTORY_CACHE_URL}/${FAISS_CACHE_PACKAGE_NAME}")
        set(FAISS_CACHE_PACKAGE_PATH "${THIRDPARTY_PACKAGE_CACHE}/${FAISS_CACHE_PACKAGE_NAME}")

        execute_process(COMMAND wget -q --method HEAD ${FAISS_CACHE_URL} RESULT_VARIABLE return_code)
        message(STATUS "Check the remote file ${FAISS_CACHE_URL}. return code = ${return_code}")
        if (NOT return_code EQUAL 0)
            externalproject_add(faiss_ep
                    URL
                    ${FAISS_SOURCE_URL}
                    ${EP_LOG_OPTIONS}
                    CONFIGURE_COMMAND
                    "./configure"
                    ${FAISS_CONFIGURE_ARGS}
                    BUILD_COMMAND
                    ${MAKE} ${MAKE_BUILD_ARGS} all
                    BUILD_IN_SOURCE
                    1
                    INSTALL_COMMAND
                    ${MAKE} install
                    BUILD_BYPRODUCTS
                    ${FAISS_STATIC_LIB})

            ExternalProject_Add_StepDependencies(faiss_ep build openblas_ep lapack_ep)

            ExternalProject_Create_Cache(faiss_ep ${FAISS_CACHE_PACKAGE_PATH} "${INDEX_BINARY_DIR}/faiss_ep-prefix" ${JFROG_USER_NAME} ${JFROG_PASSWORD} ${FAISS_CACHE_URL})
        else()
            file(DOWNLOAD ${FAISS_CACHE_URL} ${FAISS_CACHE_PACKAGE_PATH} STATUS status)
            list(GET status 0 status_code)
            message(STATUS "DOWNLOADING FROM ${FAISS_CACHE_URL} TO ${FAISS_CACHE_PACKAGE_PATH}. STATUS = ${status_code}")
            if (status_code EQUAL 0)
                ExternalProject_Use_Cache(faiss_ep ${FAISS_CACHE_PACKAGE_PATH} ${INDEX_BINARY_DIR})
            endif()
        endif()
    else()
        externalproject_add(faiss_ep
                URL
                ${FAISS_SOURCE_URL}
                ${EP_LOG_OPTIONS}
                CONFIGURE_COMMAND
                "./configure"
                ${FAISS_CONFIGURE_ARGS}
                BUILD_COMMAND
                ${MAKE} ${MAKE_BUILD_ARGS} all
                BUILD_IN_SOURCE
                1
                INSTALL_COMMAND
                ${MAKE} install
                BUILD_BYPRODUCTS
                ${FAISS_STATIC_LIB})

        ExternalProject_Add_StepDependencies(faiss_ep build openblas_ep lapack_ep)
    endif()

    file(MAKE_DIRECTORY "${FAISS_INCLUDE_DIR}")
    add_library(faiss STATIC IMPORTED)
    set_target_properties(
            faiss
            PROPERTIES IMPORTED_LOCATION "${FAISS_STATIC_LIB}"
            INTERFACE_INCLUDE_DIRECTORIES "${FAISS_INCLUDE_DIR}"
            INTERFACE_LINK_LIBRARIES "openblas;lapack" )

    add_dependencies(faiss faiss_ep)

endmacro()

if(KNOWHERE_WITH_FAISS AND NOT TARGET faiss_ep)

    resolve_dependency(OpenBLAS)
    get_target_property(OPENBLAS_INCLUDE_DIR openblas INTERFACE_INCLUDE_DIRECTORIES)
    include_directories(SYSTEM "${OPENBLAS_INCLUDE_DIR}")
    link_directories(SYSTEM ${OPENBLAS_PREFIX}/lib)

    resolve_dependency(LAPACK)
    get_target_property(LAPACK_INCLUDE_DIR lapack INTERFACE_INCLUDE_DIRECTORIES)
    include_directories(SYSTEM "${LAPACK_INCLUDE_DIR}")
    link_directories(SYSTEM "${LAPACK_PREFIX}/lib")

    resolve_dependency(FAISS)
    get_target_property(FAISS_INCLUDE_DIR faiss INTERFACE_INCLUDE_DIRECTORIES)
    include_directories(SYSTEM "${FAISS_INCLUDE_DIR}")
    link_directories(SYSTEM ${FAISS_PREFIX}/lib/)
endif()<|MERGE_RESOLUTION|>--- conflicted
+++ resolved
@@ -244,11 +244,8 @@
         # set(FAISS_MD5 "21deb1c708490ca40ecb899122c01403") # commit-id 643e48f479637fd947e7b93fa4ca72b38ecc9a39 branch-0.2.0
         # set(FAISS_MD5 "072db398351cca6e88f52d743bbb9fa0") # commit-id 3a2344d04744166af41ef1a74449d68a315bfe17 branch-0.2.1
         # set(FAISS_MD5 "c89ea8e655f5cdf58f42486f13614714") # commit-id 9c28a1cbb88f41fa03b03d7204106201ad33276b branch-0.2.1
-<<<<<<< HEAD
+        # set(FAISS_MD5 "87fdd86351ffcaf3f80dc26ade63c44b") # commit-id 841a156e67e8e22cd8088e1b58c00afbf2efc30b branch-0.2.1
         set(FAISS_MD5 "f3b2ce3364c3fa7febd3aa7fdd0fe380") # commit-id 694e03458e6b69ce8a62502f71f69a614af5af8f branch-0.3.0
-=======
-        set(FAISS_MD5 "87fdd86351ffcaf3f80dc26ade63c44b") # commit-id 841a156e67e8e22cd8088e1b58c00afbf2efc30b branch-0.2.1
->>>>>>> 90f33fe1
     endif()
 else()
     set(FAISS_SOURCE_URL "https://github.com/facebookresearch/faiss/archive/v1.5.3.tar.gz")
