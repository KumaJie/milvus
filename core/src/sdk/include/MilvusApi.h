// Licensed to the Apache Software Foundation (ASF) under one
// or more contributor license agreements.  See the NOTICE file
// distributed with this work for additional information
// regarding copyright ownership.  The ASF licenses this file
// to you under the Apache License, Version 2.0 (the
// "License"); you may not use this file except in compliance
// with the License.  You may obtain a copy of the License at
//
//   http://www.apache.org/licenses/LICENSE-2.0
//
// Unless required by applicable law or agreed to in writing,
// software distributed under the License is distributed on an
// "AS IS" BASIS, WITHOUT WARRANTIES OR CONDITIONS OF ANY
// KIND, either express or implied.  See the License for the
// specific language governing permissions and limitations
// under the License.

#pragma once

#include "Status.h"

#include <memory>
#include <string>
#include <vector>

/** \brief Milvus SDK namespace
 */
namespace milvus {

/**
 * @brief Index Type
 */
enum class IndexType {
    INVALID = 0,
    FLAT = 1,
    IVFFLAT = 2,
    IVFSQ8 = 3,
    NSG = 4,
    IVFSQ8H = 5,
};

enum class MetricType {
    L2 = 1,
    IP = 2,
};

/**
 * @brief Connect API parameter
 */
struct ConnectParam {
    std::string ip_address;  ///< Server IP address
    std::string port;        ///< Server PORT
};

/**
 * @brief Table Schema
 */
struct TableSchema {
    std::string table_name;                   ///< Table name
    int64_t dimension = 0;                    ///< Vector dimension, must be a positive value
    int64_t index_file_size = 0;              ///< Index file size, must be a positive value
    MetricType metric_type = MetricType::L2;  ///< Index metric type
};

/**
 * @brief Range information
 * for DATE range, the format is like: 'year-month-day'
 */
struct Range {
    std::string start_value;  ///< Range start
    std::string end_value;    ///< Range stop
};

/**
 * @brief Record inserted
 */
struct RowRecord {
    std::vector<float> data;  ///< Vector raw data
};

/**
 * @brief TopK query result
 */
struct TopKQueryResult {
    int64_t row_num;
    std::vector<int64_t> ids;
    std::vector<float> distances;
};

/**
 * @brief index parameters
 */
struct IndexParam {
    std::string table_name;
    IndexType index_type;
    int32_t nlist;
};

/**
 * @brief partition parameters
 */
struct PartitionParam {
    std::string table_name;
    std::string partition_name;
    std::string partition_tag;
};

using PartitionList = std::vector<PartitionParam>;

/**
 * @brief SDK main class
 */
class Connection {
 public:
    /**
     * @brief CreateConnection
     *
     * Create a connection instance and return it's shared pointer
     *
     * @return Connection instance pointer
     */

    static std::shared_ptr<Connection>
    Create();

    /**
     * @brief DestroyConnection
     *
     * Destroy the connection instance
     *
     * @param connection, the shared pointer to the instance to be destroyed
     *
     * @return if destroy is successful
     */

    static Status
    Destroy(std::shared_ptr<Connection>& connection_ptr);

    /**
     * @brief Connect
     *
     * Connect function should be called before any operations
     * Server will be connected after Connect return OK
     *
     * @param param, use to provide server information
     *
     * @return Indicate if connect is successful
     */

    virtual Status
    Connect(const ConnectParam& param) = 0;

    /**
     * @brief Connect
     *
     * Connect function should be called before any operations
     * Server will be connected after Connect return OK
     *
     * @param uri, use to provide server information, example: milvus://ipaddress:port
     *
     * @return Indicate if connect is successful
     */
    virtual Status
    Connect(const std::string& uri) = 0;

    /**
     * @brief connected
     *
     * Connection status.
     *
     * @return Indicate if connection status
     */
    virtual Status
    Connected() const = 0;

    /**
     * @brief Disconnect
     *
     * Server will be disconnected after Disconnect return OK
     *
     * @return Indicate if disconnect is successful
     */
    virtual Status
    Disconnect() = 0;

    /**
     * @brief Create table method
     *
     * This method is used to create table
     *
     * @param param, use to provide table information to be created.
     *
     * @return Indicate if table is created successfully
     */
    virtual Status
    CreateTable(const TableSchema& param) = 0;

    /**
     * @brief Test table existence method
     *
     * This method is used to create table
     *
     * @param table_name, target table's name.
     *
     * @return Indicate if table is cexist
     */
    virtual bool
    HasTable(const std::string& table_name) = 0;

    /**
     * @brief Delete table method
     *
     * This method is used to delete table(and its partitions).
     *
     * @param table_name, target table's name.
     *
     * @return Indicate if table is delete successfully.
     */
    virtual Status
    DropTable(const std::string& table_name) = 0;

    /**
     * @brief Create index method
     *
     * This method is used to create index for whole table(and its partitions).
     *
     * @param IndexParam
     *  table_name, table name is going to be create index.
     *  index type,
     *  nlist,
     *  index file size
     *
     * @return Indicate if build index successfully.
     */
    virtual Status
    CreateIndex(const IndexParam& index_param) = 0;

    /**
     * @brief Add vector to table
     *
     * This method is used to add vector array to table.
     *
     * @param table_name, target table's name.
     * @param partition_tag, target partition's tag, keep empty if no partition.
     * @param record_array, vector array is inserted.
     * @param id_array, after inserted every vector is given a id.
     *
     * @return Indicate if vector array are inserted successfully
     */
    virtual Status
    Insert(const std::string& table_name, const std::string& partition_tag, const std::vector<RowRecord>& record_array,
           std::vector<int64_t>& id_array) = 0;

    /**
     * @brief Search vector
     *
     * This method is used to query vector in table.
     *
     * @param table_name, target table's name, keep empty if no partition.
     * @param partition_tags, target partitions.
     * @param query_record_array, all vector are going to be queried.
     * @param query_range_array, time ranges, if not specified, will search in whole table
     * @param topk, how many similarity vectors will be searched.
     * @param topk_query_result_array, result array.
     *
     * @return Indicate if query is successful.
     */
    virtual Status
<<<<<<< HEAD
    Search(const std::string& table_name, const std::vector<std::string>& partiton_tags,
           const std::vector<RowRecord>& query_record_array, const std::vector<Range>& query_range_array, int64_t topk,
           int64_t nprobe, std::vector<TopKQueryResult>& topk_query_result_array) = 0;
=======
    Search(const std::string& table_name, const std::vector<RowRecord>& query_record_array,
           const std::vector<Range>& query_range_array, int64_t topk, int64_t nprobe,
           TopKQueryResult& topk_query_result) = 0;
>>>>>>> d02fee0d

    /**
     * @brief Show table description
     *
     * This method is used to show table information.
     *
     * @param table_name, target table's name.
     * @param table_schema, table_schema is given when operation is successful.
     *
     * @return Indicate if this operation is successful.
     */
    virtual Status
    DescribeTable(const std::string& table_name, TableSchema& table_schema) = 0;

    /**
     * @brief Get table row count
     *
     * This method is used to get table row count.
     *
     * @param table_name, target table's name.
     * @param row_count, table total row count(including partitions).
     *
     * @return Indicate if this operation is successful.
     */
    virtual Status
    CountTable(const std::string& table_name, int64_t& row_count) = 0;

    /**
     * @brief Show all tables in database
     *
     * This method is used to list all tables.
     *
     * @param table_array, all tables are push into the array.
     *
     * @return Indicate if this operation is successful.
     */
    virtual Status
    ShowTables(std::vector<std::string>& table_array) = 0;

    /**
     * @brief Give the client version
     *
     * This method is used to give the client version.
     *
     * @return Client version.
     */
    virtual std::string
    ClientVersion() const = 0;

    /**
     * @brief Give the server version
     *
     * This method is used to give the server version.
     *
     * @return Server version.
     */
    virtual std::string
    ServerVersion() const = 0;

    /**
     * @brief Give the server status
     *
     * This method is used to give the server status.
     *
     * @return Server status.
     */
    virtual std::string
    ServerStatus() const = 0;

    /**
     * @brief dump server tasks information
     *
     * This method is internal used.
     *
     * @return Server status.
     */
    virtual std::string
    DumpTaskTables() const = 0;

    /**
     * @brief delete tables by date range
     *
     * This method is used to delete table data by date range.
     *
     * @param table_name, target table's name.
     * @param Range, table range to delete.
     *
     * @return Indicate if this operation is successful.
     */
    virtual Status
    DeleteByDate(const std::string& table_name, const Range& range) = 0;

    /**
     * @brief preload table
     *
     * This method is used to preload table
     *
     * @param table_name
     *
     * @return Indicate if this operation is successful.
     */
    virtual Status
    PreloadTable(const std::string& table_name) const = 0;

    /**
     * @brief describe index
     *
     * This method is used to describe index
     *
     * @param table_name, target table's name.
     * @param index_param, returned index information.
     *
     * @return Indicate if this operation is successful.
     */
    virtual Status
    DescribeIndex(const std::string& table_name, IndexParam& index_param) const = 0;

    /**
     * @brief drop index
     *
     * This method is used to drop index of table(and its partitions)
     *
     * @param table_name, target table's name.
     *
     * @return Indicate if this operation is successful.
     */
    virtual Status
    DropIndex(const std::string& table_name) const = 0;

    /**
     * @brief Create partition method
     *
     * This method is used to create table partition
     *
     * @param param, use to provide partition information to be created.
     *
     * @return Indicate if partition is created successfully
     */
    virtual Status
    CreatePartition(const PartitionParam& param) = 0;

    /**
     * @brief Test table existence method
     *
     * This method is used to create table
     *
     * @param table_name, table name is going to be tested.
     * @param partition_array, partition array of the table.
     *
     * @return Indicate if this operation is successful
     */
    virtual Status
    ShowPartitions(const std::string& table_name, PartitionList& partition_array) const = 0;

    /**
     * @brief Delete partition method
     *
     * This method is used to delete table partition.
     *
     * @param param, target partition to be deleted.
     *      NOTE: if param.table_name is empty, you must specify param.partition_name,
     *          else you can specify param.table_name and param.tag and let the param.partition_name be empty
     *
     * @return Indicate if partition is delete successfully.
     */
    virtual Status
    DropPartition(const PartitionParam& param) = 0;
};

}  // namespace milvus<|MERGE_RESOLUTION|>--- conflicted
+++ resolved
@@ -266,15 +266,9 @@
      * @return Indicate if query is successful.
      */
     virtual Status
-<<<<<<< HEAD
     Search(const std::string& table_name, const std::vector<std::string>& partiton_tags,
            const std::vector<RowRecord>& query_record_array, const std::vector<Range>& query_range_array, int64_t topk,
-           int64_t nprobe, std::vector<TopKQueryResult>& topk_query_result_array) = 0;
-=======
-    Search(const std::string& table_name, const std::vector<RowRecord>& query_record_array,
-           const std::vector<Range>& query_range_array, int64_t topk, int64_t nprobe,
-           TopKQueryResult& topk_query_result) = 0;
->>>>>>> d02fee0d
+           int64_t nprobe, TopKQueryResult& topk_query_result) = 0;
 
     /**
      * @brief Show table description
